--- conflicted
+++ resolved
@@ -8,9 +8,6 @@
 ## [Unreleased]
 
 ### Added
-<<<<<<< HEAD
-- Forward fatal errors via metric sender at shutdown for better error diagnosing (only if forwarding stats is enabled.)
-=======
 - Added files `Dockerfile-gpu` and `docker-compose-gpu.yaml` for building and deploying GPU-enabled node with access to all local GPUs.
 - Better error-checking and handling for all infernet-related on-chain transaction errors.
 - Forward fatal errors via metric sender at shutdown for better error diagnosing (only if forwarding stats is enabled.)
@@ -21,26 +18,18 @@
 - Support for streaming offchain job responses, via the `POST /api/jobs/stream` endpoint.
 - Support for CIDR ranges in container-level firewalls (`"allowed_ips"`).
 - Support for volume mounts to managed containers.
->>>>>>> ee00d84e
 - Support for streaming offchain job responses, via the `/api/jobs/stream` endpoint.
 
 ### Changed
 - Limit restarts within time window in `docker-compose.yaml`.
-<<<<<<< HEAD
-- Consolidated `/chain/enabled` and `/chain/address` endpoints into `/info`.
-=======
 - Consolidated `GET /chain/enabled` and `GET /chain/address` endpoints into `GET /info`.
->>>>>>> ee00d84e
 - Refactored node entrypoint (`main.py`) into a class.
 - Increased metric sender intervals to combat outbound data rate limits.
   - `NODE_INTERVAL` for node metrics is now `3600` seconds.
   - `LIVE_INTERVAL` for live metrics is now `60` seconds.
-<<<<<<< HEAD
-=======
 - Moved `snapshot_sync` under the `chain` section of `config.json`.
 - Snapshot syncing retries now include exponential backoff when syncing chain state.
 - Job and container counts are now reported separately via metric sender. The REST port is also reported.
->>>>>>> ee00d84e
 
 ### Fixed
 - Orchestrator now works in dev mode (outside of docker), previously `host.docker.internal` was hardcoded.
@@ -48,12 +37,9 @@
 - Don't return job IDs for Delegated Subscriptions (misleading, since results can only be fetched on-chain).
 - Added pending job TTL (loose upper bound) to prevent jobs from being in a pending state indefinitely (due crashes and / or incorrect use of the /status endpoint)
 
-<<<<<<< HEAD
-=======
 ### Security
 - Bumped `aiohttp` version to `3.9.4`.
 - Only `localhost` allowed to make calls to `PUT /api/status`.
->>>>>>> ee00d84e
 
 ## [0.2.0] - 2024-03-21
 
@@ -62,13 +48,10 @@
 - Option to specify alternate `config.json` file name / path via environment variable `INFERNET_CONFIG_PATH`.
 - Batch-syncing support for snapshot-sync, along with batch-sync configuration in the `config.json` file.
 - New endpoint `/api/status` for "independent" (i.e. non-conforming) containers to manually register status of jobs by ID with the node.
-<<<<<<< HEAD
 - Simulation of transactions before submitting them to the chain, to prevent submitting invalid transactions, resulting in wasted gas.
 - Better error-checking and handling for all infernet-related on-chain transaction errors.
 - New flag `"type"` to infernet container inputs, to distinguish between streaming and non-streaming jobs.
 - New flag `"allowed_errors"` in the `config.json` file to specify which error messages are allowed to be ignored by the node when simulating transactions.
-=======
->>>>>>> ee00d84e
 
 ### Changed
 - `NODE_INTERVAL` for forwarding node metrics is now `900` seconds.
