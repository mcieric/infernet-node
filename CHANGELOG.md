--- conflicted
+++ resolved
@@ -9,15 +9,12 @@
 
 ### Added
 - Forward fatal errors via metric sender at shutdown for better error diagnosing (only if forwarding stats is enabled.)
+- New `destination` field to container inputs, to decouple job input source from output destination.
 - OpenAPI spec for the REST server.
 - Support for streaming offchain job responses, via the `POST /api/jobs/stream` endpoint.
 - Support for CIDR ranges in container-level firewalls (`"allowed_ips"`).
-<<<<<<< HEAD
 - Support for volume mounts to managed containers.
-=======
-- New `destination` field to container inputs, to decouple job input source from output destination.
 - Support for streaming offchain job responses, via the `/api/jobs/stream` endpoint.
->>>>>>> 9f13227d
 
 ### Changed
 - Limit restarts within time window in `docker-compose.yaml`.
