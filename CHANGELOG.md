--- conflicted
+++ resolved
@@ -5,8 +5,7 @@
 - ##### The format is based on [Keep a Changelog](https://keepachangelog.com/en/1.0.0/).
 - ##### This project adheres to [Semantic Versioning](https://semver.org/spec/v2.0.0.html).
 
-<<<<<<< HEAD
-## [Unreleased]
+## [1.0.0] - 2024-06-06
 
 ### Added
 - Added files `Dockerfile-gpu` and `docker-compose-gpu.yaml` for building and deploying GPU-enabled node with access to all local GPUs.
@@ -59,8 +58,6 @@
 - Bumped `aiohttp` version to `3.9.4`.
 - Only `localhost` allowed to make calls to `PUT /api/status`.
 
-=======
->>>>>>> fe08945f
 ## [0.2.0] - 2024-03-21
 
 ### Added
